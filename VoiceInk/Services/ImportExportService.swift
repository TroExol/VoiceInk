import Foundation
import AppKit
import UniformTypeIdentifiers
import KeyboardShortcuts
import LaunchAtLogin

struct GeneralSettings: Codable {
    let toggleMiniRecorderShortcut: KeyboardShortcuts.Shortcut?
    let toggleMiniRecorderShortcut2: KeyboardShortcuts.Shortcut?
    let retryLastTranscriptionShortcut: KeyboardShortcuts.Shortcut?
    let selectedHotkey1RawValue: String?
    let selectedHotkey2RawValue: String?
    let launchAtLoginEnabled: Bool?
    let isMenuBarOnly: Bool?
    let useAppleScriptPaste: Bool?
    let recorderType: String?
    let isTranscriptionCleanupEnabled: Bool?
    let transcriptionRetentionMinutes: Int?
    let isAudioCleanupEnabled: Bool?
    let audioRetentionPeriod: Int?

    let isSoundFeedbackEnabled: Bool?
    let isSystemMuteEnabled: Bool?
    let isPauseMediaEnabled: Bool?
    let isTextFormattingEnabled: Bool?
    let isExperimentalFeaturesEnabled: Bool?
}

struct VoiceInkExportedSettings: Codable {
    let version: String
    let customPrompts: [CustomPrompt]
    let powerModeConfigs: [PowerModeConfig]
    let dictionaryItems: [DictionaryItem]?
    let wordReplacements: [String: String]?
    let generalSettings: GeneralSettings?
    let customEmojis: [String]?
    let customCloudModels: [CustomCloudModel]?
}

class ImportExportService {
    static let shared = ImportExportService()
    private let currentSettingsVersion: String
    private let dictionaryItemsKey = "CustomDictionaryItems"
    private let wordReplacementsKey = "wordReplacements"


    private let keyIsMenuBarOnly = "IsMenuBarOnly"
    private let keyUseAppleScriptPaste = "UseAppleScriptPaste"
    private let keyRecorderType = "RecorderType"
    private let keyIsAudioCleanupEnabled = "IsAudioCleanupEnabled"
    private let keyIsTranscriptionCleanupEnabled = "IsTranscriptionCleanupEnabled"
    private let keyTranscriptionRetentionMinutes = "TranscriptionRetentionMinutes"
    private let keyAudioRetentionPeriod = "AudioRetentionPeriod"

    private let keyIsSoundFeedbackEnabled = "isSoundFeedbackEnabled"
    private let keyIsSystemMuteEnabled = "isSystemMuteEnabled"
    private let keyIsTextFormattingEnabled = "IsTextFormattingEnabled"

    private init() {
        if let version = Bundle.main.object(forInfoDictionaryKey: "CFBundleShortVersionString") as? String {
            self.currentSettingsVersion = version
        } else {
            self.currentSettingsVersion = "0.0.0"
        }
    }

    func exportSettings(enhancementService: AIEnhancementService, whisperPrompt: WhisperPrompt, hotkeyManager: HotkeyManager, menuBarManager: MenuBarManager, mediaController: MediaController, playbackController: PlaybackController, soundManager: SoundManager, whisperState: WhisperState) {
        let powerModeManager = PowerModeManager.shared
        let emojiManager = EmojiManager.shared

        let exportablePrompts = enhancementService.customPrompts.filter { !$0.isPredefined }

        let powerConfigs = powerModeManager.configurations
        
        // Export custom models
        let customModels = CustomModelManager.shared.customModels

        var exportedDictionaryItems: [DictionaryItem]? = nil
        if let data = UserDefaults.standard.data(forKey: dictionaryItemsKey),
           let items = try? JSONDecoder().decode([DictionaryItem].self, from: data) {
            exportedDictionaryItems = items
        }

        let exportedWordReplacements = UserDefaults.standard.dictionary(forKey: wordReplacementsKey) as? [String: String]

        let generalSettingsToExport = GeneralSettings(
            toggleMiniRecorderShortcut: KeyboardShortcuts.getShortcut(for: .toggleMiniRecorder),
            toggleMiniRecorderShortcut2: KeyboardShortcuts.getShortcut(for: .toggleMiniRecorder2),
            retryLastTranscriptionShortcut: KeyboardShortcuts.getShortcut(for: .retryLastTranscription),
            selectedHotkey1RawValue: hotkeyManager.selectedHotkey1.rawValue,
            selectedHotkey2RawValue: hotkeyManager.selectedHotkey2.rawValue,
            launchAtLoginEnabled: LaunchAtLogin.isEnabled,
            isMenuBarOnly: menuBarManager.isMenuBarOnly,
            useAppleScriptPaste: UserDefaults.standard.bool(forKey: keyUseAppleScriptPaste),
            recorderType: whisperState.recorderType,
            isTranscriptionCleanupEnabled: UserDefaults.standard.bool(forKey: keyIsTranscriptionCleanupEnabled),
            transcriptionRetentionMinutes: UserDefaults.standard.integer(forKey: keyTranscriptionRetentionMinutes),
            isAudioCleanupEnabled: UserDefaults.standard.bool(forKey: keyIsAudioCleanupEnabled),
            audioRetentionPeriod: UserDefaults.standard.integer(forKey: keyAudioRetentionPeriod),

            isSoundFeedbackEnabled: soundManager.isEnabled,
            isSystemMuteEnabled: mediaController.isSystemMuteEnabled,
            isPauseMediaEnabled: playbackController.isPauseMediaEnabled,
            isTextFormattingEnabled: UserDefaults.standard.object(forKey: keyIsTextFormattingEnabled) as? Bool ?? true,
            isExperimentalFeaturesEnabled: UserDefaults.standard.bool(forKey: "isExperimentalFeaturesEnabled")
        )

        let exportedSettings = VoiceInkExportedSettings(
            version: currentSettingsVersion,
            customPrompts: exportablePrompts,
            powerModeConfigs: powerConfigs,
            dictionaryItems: exportedDictionaryItems,
            wordReplacements: exportedWordReplacements,
            generalSettings: generalSettingsToExport,
            customEmojis: emojiManager.customEmojis,
            customCloudModels: customModels
        )

        let encoder = JSONEncoder()
        encoder.outputFormatting = .prettyPrinted

        let languageManager = LanguageManager.shared

        do {
            let jsonData = try encoder.encode(exportedSettings)

            Task { @MainActor [jsonData, languageManager] in
                let savePanel = NSSavePanel()
                savePanel.allowedContentTypes = [UTType.json]
                savePanel.nameFieldStringValue = "VoiceInk_Settings_Backup.json"
                savePanel.title = languageManager.localizedString(for: "Export VoiceInk Settings")
                savePanel.message = languageManager.localizedString(for: "Choose a location to save your settings.")

<<<<<<< HEAD
                if savePanel.runModal() == .OK {
                    if let url = savePanel.url {
                        do {
                            try jsonData.write(to: url)
                            let messageFormat = languageManager.localizedString(
                                for: "alerts.exportSettings.successMessage",
                                defaultValue: "Your settings have been successfully exported to %@."
                            )
                            let message = String(
                                format: messageFormat,
                                locale: languageManager.locale,
                                url.lastPathComponent
                            )
                            self.showAlert(
                                title: languageManager.localizedString(for: "Export Successful"),
                                message: message
                            )
                        } catch {
                            let messageFormat = languageManager.localizedString(
                                for: "alerts.exportSettings.writeError",
                                defaultValue: "Could not save settings to file: %@."
                            )
                            let message = String(
                                format: messageFormat,
                                locale: languageManager.locale,
                                error.localizedDescription
                            )
                            self.showAlert(
                                title: languageManager.localizedString(for: "Export Error"),
                                message: message
                            )
                        }
                    } else {
                        self.showAlert(
                            title: languageManager.localizedString(for: "Export Error"),
                            message: languageManager.localizedString(for: "alerts.exportSettings.missingURL", defaultValue: "Could not determine a file location for your export.")
=======
            if savePanel.runModal() == .OK {
                if let url = savePanel.url {
                    do {
                        try jsonData.write(to: url)
                        let messageFormat = languageManager.localizedString(
                            for: "alerts.exportSettings.successMessage",
                            defaultValue: "Your settings have been successfully exported to %@."
                        )
                        let message = String(
                            format: messageFormat,
                            locale: languageManager.locale,
                            url.lastPathComponent
                        )
                        self.showAlert(
                            title: languageManager.localizedString(for: "Export Successful"),
                            message: message
                        )
                    } catch {
                        let messageFormat = languageManager.localizedString(
                            for: "alerts.exportSettings.writeError",
                            defaultValue: "Could not save settings to file: %@."
                        )
                        let message = String(
                            format: messageFormat,
                            locale: languageManager.locale,
                            error.localizedDescription
                        )
                        self.showAlert(
                            title: languageManager.localizedString(for: "Export Error"),
                            message: message
>>>>>>> 8d0d65d8
                        )
                    }
                } else {
                    self.showAlert(
                        title: languageManager.localizedString(for: "Export Error"),
                        message: languageManager.localizedString(for: "alerts.exportSettings.missingURL", defaultValue: "Could not determine a file location for your export.")
                    )
                }
            } else {
                self.showAlert(
                    title: languageManager.localizedString(for: "Export Canceled"),
                    message: languageManager.localizedString(for: "The settings export operation was canceled.")
                )
            }
        } catch {
            let messageFormat = languageManager.localizedString(
                for: "alerts.exportSettings.encodeError",
                defaultValue: "Could not encode settings to JSON: %@."
            )
            let message = String(
                format: messageFormat,
                locale: languageManager.locale,
                error.localizedDescription
            )
            Task { @MainActor [languageManager, message] in
                self.showAlert(title: languageManager.localizedString(for: "Export Error"), message: message)
            }
        }
    }

    @MainActor
    func importSettings(enhancementService: AIEnhancementService, whisperPrompt: WhisperPrompt, hotkeyManager: HotkeyManager, menuBarManager: MenuBarManager, mediaController: MediaController, playbackController: PlaybackController, soundManager: SoundManager, whisperState: WhisperState) {
        let openPanel = NSOpenPanel()
        openPanel.allowedContentTypes = [UTType.json]
        openPanel.canChooseFiles = true
        openPanel.canChooseDirectories = false
        openPanel.allowsMultipleSelection = false
        let languageManager = LanguageManager.shared
        openPanel.title = languageManager.localizedString(for: "Import VoiceInk Settings")
        openPanel.message = languageManager.localizedString(for: "Choose a settings file to import. This will overwrite ALL settings (prompts, power modes, dictionary, general app settings).")

        DispatchQueue.main.async {
            if openPanel.runModal() == .OK {
                guard let url = openPanel.url else {
                    self.showAlert(
                        title: languageManager.localizedString(for: "Import Error"),
                        message: languageManager.localizedString(for: "alerts.importSettings.missingURL")
                    )
                    return
                }

                do {
                    let jsonData = try Data(contentsOf: url)
                    let decoder = JSONDecoder()
                    let importedSettings = try decoder.decode(VoiceInkExportedSettings.self, from: jsonData)

                    if importedSettings.version != self.currentSettingsVersion {
                        let messageFormat = languageManager.localizedString(
                            for: "alerts.importSettings.versionMismatch",
                            defaultValue: "The imported settings file (version %@) is from a different version than your application (version %@). Proceeding with import, but be aware of potential incompatibilities."
                        )
                        let message = String(
                            format: messageFormat,
                            locale: languageManager.locale,
                            importedSettings.version,
                            self.currentSettingsVersion
                        )
                        self.showAlert(title: languageManager.localizedString(for: "Version Mismatch"), message: message)
                    }

                    let predefinedPrompts = enhancementService.customPrompts.filter { $0.isPredefined }
                    enhancementService.customPrompts = predefinedPrompts + importedSettings.customPrompts
                    
                    let powerModeManager = PowerModeManager.shared
                    powerModeManager.configurations = importedSettings.powerModeConfigs
                    powerModeManager.saveConfigurations()

                    // Import Custom Models
                    if let modelsToImport = importedSettings.customCloudModels {
                        let customModelManager = CustomModelManager.shared
                        customModelManager.customModels = modelsToImport
                        customModelManager.saveCustomModels() // Ensure they are persisted
                        whisperState.refreshAllAvailableModels() // Refresh the UI
                        print("Successfully imported \(modelsToImport.count) custom models.")
                    } else {
                        print("No custom models found in the imported file.")
                    }

                    if let customEmojis = importedSettings.customEmojis {
                        let emojiManager = EmojiManager.shared
                        for emoji in customEmojis {
                            _ = emojiManager.addCustomEmoji(emoji)
                        }
                    }

                    if let itemsToImport = importedSettings.dictionaryItems {
                        if let encoded = try? JSONEncoder().encode(itemsToImport) {
                            UserDefaults.standard.set(encoded, forKey: "CustomDictionaryItems")
                        }
                    } else {
                        print("No dictionary items (for spelling) found in the imported file. Existing items remain unchanged.")
                    }

                    if let replacementsToImport = importedSettings.wordReplacements {
                        UserDefaults.standard.set(replacementsToImport, forKey: self.wordReplacementsKey)
                    } else {
                        print("No word replacements found in the imported file. Existing replacements remain unchanged.")
                    }

                    if let general = importedSettings.generalSettings {
                        if let shortcut = general.toggleMiniRecorderShortcut {
                            KeyboardShortcuts.setShortcut(shortcut, for: .toggleMiniRecorder)
                        }
                        if let shortcut2 = general.toggleMiniRecorderShortcut2 {
                            KeyboardShortcuts.setShortcut(shortcut2, for: .toggleMiniRecorder2)
                        }
                        if let retryShortcut = general.retryLastTranscriptionShortcut {
                            KeyboardShortcuts.setShortcut(retryShortcut, for: .retryLastTranscription)
                        }
                        if let hotkeyRaw = general.selectedHotkey1RawValue,
                           let hotkey = HotkeyManager.HotkeyOption(rawValue: hotkeyRaw) {
                            hotkeyManager.selectedHotkey1 = hotkey
                        }
                        if let hotkeyRaw2 = general.selectedHotkey2RawValue,
                           let hotkey2 = HotkeyManager.HotkeyOption(rawValue: hotkeyRaw2) {
                            hotkeyManager.selectedHotkey2 = hotkey2
                        }
                        if let launch = general.launchAtLoginEnabled {
                            LaunchAtLogin.isEnabled = launch
                        }
                        if let menuOnly = general.isMenuBarOnly {
                            menuBarManager.isMenuBarOnly = menuOnly
                        }
                        if let appleScriptPaste = general.useAppleScriptPaste {
                            UserDefaults.standard.set(appleScriptPaste, forKey: self.keyUseAppleScriptPaste)
                        }
                        if let recType = general.recorderType {
                            whisperState.recorderType = recType
                        }
                        
                        if let transcriptionCleanup = general.isTranscriptionCleanupEnabled {
                            UserDefaults.standard.set(transcriptionCleanup, forKey: self.keyIsTranscriptionCleanupEnabled)
                        }
                        if let transcriptionMinutes = general.transcriptionRetentionMinutes {
                            UserDefaults.standard.set(transcriptionMinutes, forKey: self.keyTranscriptionRetentionMinutes)
                        }
                        if let audioCleanup = general.isAudioCleanupEnabled {
                            UserDefaults.standard.set(audioCleanup, forKey: self.keyIsAudioCleanupEnabled)
                        }
                        if let audioRetention = general.audioRetentionPeriod {
                            UserDefaults.standard.set(audioRetention, forKey: self.keyAudioRetentionPeriod)
                        }

                        if let soundFeedback = general.isSoundFeedbackEnabled {
                            soundManager.isEnabled = soundFeedback
                        }
                        if let muteSystem = general.isSystemMuteEnabled {
                            mediaController.isSystemMuteEnabled = muteSystem
                        }
                        if let pauseMedia = general.isPauseMediaEnabled {
                            playbackController.isPauseMediaEnabled = pauseMedia
                        }
                        if let experimentalEnabled = general.isExperimentalFeaturesEnabled {
                            UserDefaults.standard.set(experimentalEnabled, forKey: "isExperimentalFeaturesEnabled")
                            if experimentalEnabled == false {
                                playbackController.isPauseMediaEnabled = false
                            }
                        }
                        if let textFormattingEnabled = general.isTextFormattingEnabled {
                            UserDefaults.standard.set(textFormattingEnabled, forKey: self.keyIsTextFormattingEnabled)
                        }
                    }

                    self.showRestartAlert(importedFileName: url.lastPathComponent)

                } catch {
                    let messageFormat = languageManager.localizedString(
                        for: "alerts.importSettings.generalError",
                        defaultValue: "Error importing settings: %@. The file might be corrupted or not in the correct format."
                    )
                    let message = String(
                        format: messageFormat,
                        locale: languageManager.locale,
                        error.localizedDescription
                    )
                    self.showAlert(title: languageManager.localizedString(for: "Import Error"), message: message)
                }
            } else {
                    self.showAlert(
                        title: languageManager.localizedString(for: "Import Canceled"),
                        message: languageManager.localizedString(for: "The settings import operation was canceled.")
                    )
            }
        }
    }

    private func showAlert(title: String, message: String) {
        DispatchQueue.main.async {
            let alert = NSAlert()
            alert.messageText = title
            alert.informativeText = message
            alert.alertStyle = .informational
            alert.addButton(withTitle: LanguageManager.shared.localizedString(for: "OK"))
            alert.runModal()
        }
    }

    private func showRestartAlert(importedFileName: String) {
        DispatchQueue.main.async {
            let alert = NSAlert()
            let languageManager = LanguageManager.shared
            alert.messageText = languageManager.localizedString(for: "Import Successful")
            let successFormat = languageManager.localizedString(
                for: "alerts.importSettings.successMessage",
                defaultValue: "Settings imported successfully from %@. All settings (including general app settings) have been applied."
            )
            let successMessage = String(
                format: successFormat,
                locale: languageManager.locale,
                importedFileName
            )
            let reconfigureMessage = languageManager.localizedString(for: "alerts.importSettings.reconfigure")
            let restartMessage = languageManager.localizedString(for: "alerts.importSettings.restartRecommendation")
            alert.informativeText = [successMessage, reconfigureMessage, restartMessage].joined(separator: "\n\n")
            alert.alertStyle = .informational
            alert.addButton(withTitle: languageManager.localizedString(for: "OK"))
            alert.addButton(withTitle: languageManager.localizedString(for: "alerts.importSettings.configureButton"))

            let response = alert.runModal()
            if response == .alertSecondButtonReturn {
                NotificationCenter.default.post(
                    name: .navigateToDestination,
                    object: nil,
                    userInfo: ["destination": "Enhancement"]
                )
            }
        }
    }
}<|MERGE_RESOLUTION|>--- conflicted
+++ resolved
@@ -131,7 +131,6 @@
                 savePanel.title = languageManager.localizedString(for: "Export VoiceInk Settings")
                 savePanel.message = languageManager.localizedString(for: "Choose a location to save your settings.")
 
-<<<<<<< HEAD
                 if savePanel.runModal() == .OK {
                     if let url = savePanel.url {
                         do {
@@ -168,38 +167,6 @@
                         self.showAlert(
                             title: languageManager.localizedString(for: "Export Error"),
                             message: languageManager.localizedString(for: "alerts.exportSettings.missingURL", defaultValue: "Could not determine a file location for your export.")
-=======
-            if savePanel.runModal() == .OK {
-                if let url = savePanel.url {
-                    do {
-                        try jsonData.write(to: url)
-                        let messageFormat = languageManager.localizedString(
-                            for: "alerts.exportSettings.successMessage",
-                            defaultValue: "Your settings have been successfully exported to %@."
-                        )
-                        let message = String(
-                            format: messageFormat,
-                            locale: languageManager.locale,
-                            url.lastPathComponent
-                        )
-                        self.showAlert(
-                            title: languageManager.localizedString(for: "Export Successful"),
-                            message: message
-                        )
-                    } catch {
-                        let messageFormat = languageManager.localizedString(
-                            for: "alerts.exportSettings.writeError",
-                            defaultValue: "Could not save settings to file: %@."
-                        )
-                        let message = String(
-                            format: messageFormat,
-                            locale: languageManager.locale,
-                            error.localizedDescription
-                        )
-                        self.showAlert(
-                            title: languageManager.localizedString(for: "Export Error"),
-                            message: message
->>>>>>> 8d0d65d8
                         )
                     }
                 } else {
